# Copyright 2013 University Corporation for Atmospheric Research
# All rights reserved.
#
# This file is part of the LDM package.  See the file LICENSE
# in the top-level source-directory of the package for copying and
# redistribution conditions.
#
# Process this file with automake(1) to produce Makefile.in
EXTRA_DIST	= redo_results.tab results.tab
distId		= $(PACKAGE)-$(VERSION)
distName	= $(distId).tar.gz
distPath	= $(top_srcdir)/$(distName)
topTmpDir	= /tmp/$(distId)

if MAINTAINER

HOSTS		= \
    flip \
    gilda \
    grizzard \
    harpo \
    hydro2 \
    imogene \
    laraine \
    moe \
    spock \
<<<<<<< HEAD
    sol \
    zero
=======
    sol
>>>>>>> 9a4c9652

$(distPath):
	cd .. && $(MAKE) dist

# The following rule is executed on the remote system.  Setting
# MAKEFLAGS to the empty string on the make(1) invocation line appears
# to be necessary due to a bug in the AIX 5.1 make(1).
hostcheck: $(distArchive)
	@echo '################################################################'
	@echo "Building on `uname -n` with"
	@echo "    PATH=$$PATH"
	@echo "    CONFIG_OPTS=\"$(CONFIG_OPTS)\""
	@echo "    MAKE=\"$(MAKE)\""
	@echo "    CC=\"$(CC)\""
	@echo
	-test -d $(topTmpDir) && rm -rf $(topTmpDir)
	mkdir $(topTmpDir)
	gunzip -c $(distArchive) | (cd $(topTmpDir) && pax -r)
	if cd $(topTmpDir)/$(distId); then \
	    if ./configure --prefix=$(topTmpDir) --disable-root-actions \
		    $(CONFIG_OPTS) CC='$(CC)' MAKE="$(MAKE)" \
		    LDMHOME=$(topTmpDir); then \
		MAKEFLAGS= $(MAKE) install uninstall; \
		status=$$?; \
	    else \
		status=$$?; \
		cat config.log; \
	    fi; \
	    cd /tmp; \
	    rm -rf $(topTmpDir); \
	    exit $$status; \
	fi

test:
	for util in false true; do \
	    if echo '\
		if '$$util'; then \
		    status=$$?; \
		else \
		    status=$$?; \
		fi; \
		exit $$status' | ssh -x buddy; \
	    then \
		echo true; \
	    else \
		echo false; \
	    fi; \
	done

# The following rule starts a single synchronous build process on a remote
# system.
singleCheck:
	scp remoteCheck $(distPath) $(host):/tmp
	ssh -x $(host) chmod +x /tmp/remoteCheck
	if ssh -x $(host) /tmp/remoteCheck $(distId) \
	    /tmp/$(distName) '"$(env)"' '"$(configOpts)"' '"$(make)"' \
		'"$(cc)"' $(tmp); \
	then \
	    echo "$(env),$(make),$(cc),$(configOpts),1" >>$(host).results; \
	else \
	    echo "$(env),$(make),$(cc),$(configOpts),0" >>$(host).results; \
	fi
	ssh -x $(host) rm /tmp/remoteCheck /tmp/$(distName)
	touch redo_results.tab

# The following rule executes multiple synchronous build processes on a
# remote system for a single make(1) and cc(1) pair.
multiCheck:
	-$(MAKE) host="$(host)" env="$(env)" make="$(make)" cc="$(cc)" \
	    tmp="$(tmp)" configOpts="$(configOpts)" singleCheck
	-$(MAKE) host="$(host)" env="$(env)" make="$(make)" cc="$(cc)" \
	    tmp="$(tmp)" configOpts="--disable-shared $(configOpts)" singleCheck
	-$(MAKE) host="$(host)" env="$(env)" make="$(make)" cc="$(cc)" \
	    tmp="$(tmp)" \
	    configOpts="--with-noaaport --with-gribinsert $(configOpts)" \
	    singleCheck
	-$(MAKE) host="$(host)" env="$(env)" make="$(make)" cc="$(cc)" \
	    tmp="$(tmp)" \
	    configOpts="--with-noaaport --with-gribinsert --disable-shared $(configOpts)" \
	    singleCheck

# The following rule executes multiple synchronous build processes on a
# remote system for multiple make(1) and cc(1) pairs.
.host.results:
	rm -f $*.results $*.log
	grep '^[^#]' $< | while IFS=',' read env configOpts make cc tmp; do \
	    if ! $(MAKE) host="$*" env="$$env" configOpts="$$configOpts" \
		make="$$make" cc="$$cc" tmp="$$tmp" multiCheck </dev/null \
		    >>$*.log 2>&1; \
	    then \
		echo 1>&2 "Couldn't build on $*.  See file \"$*.log\"."; \
		exit 1; \
	    fi; \
	done
	echo Done: $*

# The following rule starts concurrent asynchronous builds on multiple remote
# systems.
hostchecks:
	rm -f *.results results.tab
	for host in $(HOSTS); do \
	    $(MAKE) -s $$host.results & \
	    echo "Building on $$host"; \
	done; \
	wait

# "results.tab" doesn't depend on $(HOSTS) because that would cause it
# to be recreated every time a "make ... singleCheck" was executed to debug
# the build on a remote system.
#
# FIELDS: hostname,os,cpu,make,cc,config_opts,exit_status
results.tab:	redo_results.tab
	for host in $(HOSTS); do \
	    (ssh -x $$host 'if test `uname` = AIX; then uname -srv; \
		    else uname -sr; fi; uname -m'; \
	    cat $$host.results) | \
	    awk 'NR==1{os=$$0}NR==2{cpu=$$0} \
		NR>2{print "'$$host'," os "," cpu "," $$0}'; \
	done >$@

portability.csv:	results.tab
	@test -e $@ || touch $@
	@successes=`grep ',1$$' results.tab | wc -l`; \
	failures=`grep ',0$$' results.tab | wc -l`; \
	tail -1 $@ | awk -F , '{time=$$1; prevSuccesses=$$2; prevFailures=$$3} \
	    END { \
		if ('$$successes' != prevSuccesses || \
			'$$failures' != prevFailures) { \
		    print "CHANGE IN PORTABILITY"; \
		    printf("  Successes:    %3d  (was %3d)\n", '$$successes', \
			prevSuccesses); \
		    printf("  Failures:     %3d  (was %3d)\n", '$$failures', \
			prevFailures); \
		    total = '$$successes' + '$$failures'; \
		    prevTotal = prevSuccesses + prevFailures; \
		    printf("  Total:        %3d  (was %3d)\n", total, \
			prevTotal); \
		    if (total != 0) { \
			printf("  Success Rate: %3d%%", \
			    int(100*'$$successes'/total)); \
		    } \
		    if (prevTotal != 0) { \
			printf(" (was %3d%)", \
			    int(100*prevSuccesses/prevTotal)); \
		    } \
		    print ""; \
		} \
	    }'; \
	echo `date +%Y%m%d.%H%M`,$$successes,$$failures >>$@

remote-checks:	hostchecks results.tab portability.csv

.PHONY:	singleCheck multiCheck hostchecks hostcheck remote-checks

endif

## The following entries are necessary to stop make(1)s that don't
## understand the .PHONY target from trying to create the given files.
install-info-am:
install-html-am:
install-pdf-am:<|MERGE_RESOLUTION|>--- conflicted
+++ resolved
@@ -21,15 +21,9 @@
     harpo \
     hydro2 \
     imogene \
-    laraine \
     moe \
     spock \
-<<<<<<< HEAD
-    sol \
-    zero
-=======
     sol
->>>>>>> 9a4c9652
 
 $(distPath):
 	cd .. && $(MAKE) dist
