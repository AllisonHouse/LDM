--- conflicted
+++ resolved
@@ -15,11 +15,7 @@
     -I$(top_srcdir)/pq \
     -I$(top_srcdir)/misc \
     -I$(top_srcdir)
-<<<<<<< HEAD
-LDADD		= $(top_builddir)/lib/libldm.la
-=======
 pqcopy_LDADD	= $(top_builddir)/lib/libldm.la
->>>>>>> 9a4c9652
 dist_man1_MANS	= pqcopy.1
 TAGS_FILES	= \
     ../$(PQ_SUBDIR)/*.c ../$(PQ_SUBDIR)/*.h \
